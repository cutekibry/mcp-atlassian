--- conflicted
+++ resolved
@@ -154,19 +154,7 @@
         Returns:
             Dictionary mapping required field names to their definitions
         """
-        # FIXME: There is no `Jira.createmeta` method in the `atlassian` package.
-        raise NotImplementedError(
-            "`FieldsMixin.get_required_fields` needs to be fixed."
-        )
-
-        try:
-<<<<<<< HEAD
-            # Create meta provides field requirements for different issue types
-            create_meta = self.jira.createmeta(
-                projectKeys=project_key,
-                issuetypeNames=issue_type,
-                expand="projects.issuetypes.fields",
-=======
+        try:
             # Step 1: Get the ID for the given issue type name within the project
             if not hasattr(self, "get_project_issue_types"):
                 logger.error(
@@ -190,7 +178,6 @@
             # Step 2: Call the correct API method to get field metadata
             meta = self.jira.issue_createmeta_fieldtypes(
                 project=project_key, issue_type_id=issue_type_id
->>>>>>> 9b072225
             )
 
             required_fields = {}
